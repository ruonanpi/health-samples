/*
 * Copyright (C) 2022 The Android Open Source Project
 *
 * Licensed under the Apache License, Version 2.0 (the "License");
 * you may not use this file except in compliance with the License.
 * You may obtain a copy of the License at
 *
 *      http://www.apache.org/licenses/LICENSE-2.0
 *
 * Unless required by applicable law or agreed to in writing, software
 * distributed under the License is distributed on an "AS IS" BASIS,
 * WITHOUT WARRANTIES OR CONDITIONS OF ANY KIND, either express or implied.
 * See the License for the specific language governing permissions and
 * limitations under the License.
 */

dependencyResolutionManagement {
    repositoriesMode.set(RepositoriesMode.PREFER_PROJECT)
    repositories {
        google()
        mavenCentral()
<<<<<<< HEAD
        maven { url 'https://androidx.dev/snapshots/builds/8516309/artifacts/repository' }
        //maven { url("/Users/garan/hp/m2repo") }
=======
        maven { url("/Users/breanatate/health/health-connect/HealthConnectSample/HC/") }
>>>>>>> 0008e010
    }
}
rootProject.name = "Health Connect Sample"
include ':app'<|MERGE_RESOLUTION|>--- conflicted
+++ resolved
@@ -19,12 +19,8 @@
     repositories {
         google()
         mavenCentral()
-<<<<<<< HEAD
+        // TODO Remove this section when publicly available
         maven { url 'https://androidx.dev/snapshots/builds/8516309/artifacts/repository' }
-        //maven { url("/Users/garan/hp/m2repo") }
-=======
-        maven { url("/Users/breanatate/health/health-connect/HealthConnectSample/HC/") }
->>>>>>> 0008e010
     }
 }
 rootProject.name = "Health Connect Sample"
