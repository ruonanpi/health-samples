--- conflicted
+++ resolved
@@ -26,9 +26,6 @@
 import android.os.SystemClock
 import android.util.Log
 import androidx.core.app.NotificationCompat
-<<<<<<< HEAD
-import androidx.health.services.client.data.*
-=======
 import androidx.health.services.client.data.AggregateDataPoint
 import androidx.health.services.client.data.DataPoint
 import androidx.health.services.client.data.DataType
@@ -36,7 +33,6 @@
 import androidx.health.services.client.data.ExerciseUpdate
 import androidx.health.services.client.data.LocationAvailability
 import androidx.lifecycle.Lifecycle
->>>>>>> 062e95e5
 import androidx.lifecycle.LifecycleService
 import androidx.lifecycle.lifecycleScope
 import androidx.lifecycle.repeatOnLifecycle
@@ -90,11 +86,6 @@
     private val _exerciseDurationUpdate = MutableStateFlow(ActiveDurationUpdate())
     val exerciseDurationUpdate: StateFlow<ActiveDurationUpdate> = _exerciseDurationUpdate
 
-<<<<<<< HEAD
-    private val _locationAvailabilityState = MutableStateFlow(LocationAvailability.ACQUIRING)
-    val locationAvailabilityState: StateFlow<LocationAvailability> = _locationAvailabilityState
-
-=======
     private val _locationAvailabilityState = MutableStateFlow(LocationAvailability.UNKNOWN)
     val locationAvailabilityState: StateFlow<LocationAvailability> = _locationAvailabilityState
 
@@ -142,7 +133,6 @@
             healthServicesManager.endExercise()
         }
     }
->>>>>>> 062e95e5
 
     override fun onStartCommand(intent: Intent?, flags: Int, startId: Int): Int {
         super.onStartCommand(intent, flags, startId)
@@ -157,17 +147,6 @@
             }
             // Start collecting exercise information. We might stop shortly (see above), in which
             // case launchWhenStarted takes care of canceling this coroutine.
-<<<<<<< HEAD
-            lifecycleScope.launchWhenStarted {
-                healthServicesManager.exerciseUpdateFlow.collect {
-                    when (it) {
-                        is ExerciseMessage.ExerciseUpdateMessage ->
-                            processExerciseUpdate(it.exerciseUpdate)
-                        is ExerciseMessage.LapSummaryMessage ->
-                            _exerciseLaps.value = it.lapSummary.lapCount
-                        is ExerciseMessage.LocationAvailabilityMessage ->
-                            _locationAvailabilityState.value = it.locationAvailability
-=======
             lifecycleScope.launch {
                 repeatOnLifecycle(Lifecycle.State.STARTED) {
                     launch {
@@ -181,7 +160,6 @@
                                     _locationAvailabilityState.value = it.locationAvailability
                             }
                         }
->>>>>>> 062e95e5
                     }
                 }
             }
@@ -196,12 +174,8 @@
         lifecycleScope.launch {
             // We may have been restarted by the system. Check for an ongoing exercise.
             if (healthServicesManager.isExerciseInProgress() ||
-<<<<<<< HEAD
-                _exerciseState.value == ExerciseState.PREPARING) {
-=======
                 _exerciseState.value == ExerciseState.PREPARING
             ) {
->>>>>>> 062e95e5
                 // Our exercise is running. Give the user a way into the app.
                 postOngoingActivityNotification()
             } else {
@@ -224,17 +198,6 @@
             when (exerciseUpdate.state) {
                 ExerciseState.TERMINATED -> {
                     // TODO Send the user a notification (another app ended their workout)
-<<<<<<< HEAD
-                    Log.d(TAG, "Your exercise was terminated because another app started tracking an exercise")
-                }
-                ExerciseState.AUTO_ENDED -> {
-                    // TODO Send the user a notification
-                    Log.d(TAG, "Your exercise was auto ended because there were no registered listeners")
-                }
-                ExerciseState.AUTO_ENDED_PERMISSION_LOST -> {
-                    // TODO Send the user a notification
-                    Log.d(TAG, "Your exercise was auto ended because it lost the required permissions")
-=======
                     Log.i(
                         TAG,
                         "Your exercise was terminated because another app started tracking an exercise"
@@ -255,7 +218,6 @@
                     )
                 }
                 else -> {
->>>>>>> 062e95e5
                 }
             }
         } else if (oldState.isEnded && exerciseUpdate.state == ExerciseState.ACTIVE) {
